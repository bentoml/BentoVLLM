--- conflicted
+++ resolved
@@ -5,13 +5,13 @@
 
 logger = logging.getLogger(__name__)
 
+MAX_TOKENS = 4096
 ENGINE_CONFIG = {
     'model': 'deepseek-ai/DeepSeek-V3',
     'max_model_len': 8192,
     'tensor_parallel_size': 8,
     'enable_prefix_caching': True,
 }
-MAX_TOKENS = 4096
 
 openai_api_app = fastapi.FastAPI()
 
@@ -53,13 +53,6 @@
         args.served_model_name = [self.model_id]
         args.request_logger = None
         args.disable_log_stats = True
-<<<<<<< HEAD
-        args.ignore_patterns = ['*.pth', '*.pt', 'original/**/*']
-        args.use_tqdm_on_load = False
-        for key, value in ENGINE_CONFIG.items():
-            setattr(args, key, value)
-=======
->>>>>>> 2995c258
 
         router = fastapi.APIRouter(lifespan=vllm_api_server.lifespan)
         OPENAI_ENDPOINTS = [
