--- conflicted
+++ resolved
@@ -1,23 +1,10 @@
 from __future__ import annotations
 
-<<<<<<< HEAD
 import logging, os, contextlib, typing
-import bentoml, fastapi
+import bentoml, fastapi, pydantic
 
 logger = logging.getLogger(__name__)
 
-MAX_TOKENS={{generate_config['max_tokens']|default(engine_config['max_model_len'])}}
-ENGINE_CONFIG={{engine_config}}
-=======
-import {%- if vision | lower == "true" %} base64, io,{%- endif %} logging, contextlib{%- if vision | lower == "true" or reasoning | lower == "true" %}, traceback{%- endif %}, typing{%- if reasoning | lower != "true" %}, uuid{%- endif %}
-import bentoml, pydantic, fastapi{%- if vision | lower == "true" %}, PIL.Image{%-endif %}, typing_extensions, annotated_types
-
-logger = logging.getLogger(__name__)
-
-{%- if system_prompt is not none %}
-SYSTEM_PROMPT="""{{system_prompt -}}"""
-{%- endif %}
->>>>>>> 42a38b6b
 {%- set ignore_patterns = exclude | map('tojson') | join(", ")%}
 
 class BentoArgs(pydantic.BaseModel):
@@ -40,6 +27,8 @@
   {{key}}: int = {{value}}
   {%- elif value is boolean %}
   {{key}}: bool = {{value}}
+  {%- elif value is mapping %}
+  {{key}}: dict[str, typing.Any] = {{value}}
   {%- else %}
   {{key}}: typing.Any = {{value}}
   {%- endif %}
@@ -118,115 +107,4 @@
     await vllm_api_server.init_app_state(self.engine, self.model_config, openai_api_app.state, args)
 
   @bentoml.on_shutdown
-<<<<<<< HEAD
-  async def teardown_engine(self): await self.exit_stack.aclose()
-=======
-  async def teardown_engine(self): await self.exit_stack.aclose()
-
-  @bentoml.api
-  async def generate(
-    self,
-    prompt: str = "Who are you? Please respond in pirate speak!",
-    {%- if system_prompt is not none %}
-    system_prompt: typing.Optional[str]=SYSTEM_PROMPT,
-    {%- endif %}
-    max_tokens: typing_extensions.Annotated[int, annotated_types.Ge(128), annotated_types.Le(bento_args.bentovllm_max_tokens)] = bento_args.bentovllm_max_tokens
-  ) -> typing.AsyncGenerator[str, None]:
-    {%- if reasoning | lower != "true" %}
-    from vllm import SamplingParams, TokensPrompt
-    {%- if all_configs['tool_call_parser'] == "mistral" %}
-    from vllm.entrypoints.chat_utils import apply_mistral_chat_template
-    {%- else %}
-    from vllm.entrypoints.chat_utils import parse_chat_messages, apply_hf_chat_template
-    {%- endif %}
-    {%- endif %}
-
-    {%- if system_prompt is not none %}
-    if system_prompt is None: system_prompt = SYSTEM_PROMPT
-    {%- endif %}
-
-    messages = [
-      {%- if system_prompt is not none %}
-      {"role": "system", "content": system_prompt},
-      {%- endif %}
-      {"role": "user", "content": [{"type": "text", "text": prompt}]}
-    ]
-
-    {%- if reasoning | lower == "true" %}
-    try:
-      completion = await self.openai.chat.completions.create(model=bento_args.bentovllm_model_id, messages=messages, stream=True, max_tokens=max_tokens)
-      async for chunk in completion: yield chunk.choices[0].delta.content or ""
-    except Exception:
-      logger.error(traceback.format_exc())
-      yield "Internal error found. Check server logs for more information"
-      return
-    {%- else %}
-
-    params = SamplingParams(max_tokens=max_tokens)
-
-    {%- if all_configs['tool_call_parser'] == "mistral" %}
-    prompt = TokensPrompt(prompt_token_ids=apply_mistral_chat_template(self.tokenizer, messages=messages))
-    {%- else %}
-    conversation, _ = parse_chat_messages(messages, self.model_config, self.tokenizer, content_format="string")
-    prompt = TokensPrompt(prompt_token_ids=apply_hf_chat_template(self.tokenizer, conversation=conversation, tools=None, add_generation_prompt=True, continue_final_message=False, chat_template=None, tokenize=True))
-    {%- endif %}
-
-    stream = self.engine.generate(request_id=uuid.uuid4().hex, prompt=prompt, sampling_params=params)
-
-    cursor = 0
-    async for request_output in stream:
-      text = request_output.outputs[0].text
-      yield text[cursor:]
-      cursor = len(text)
-    {%- endif %}
-
-  {%- if vision | lower == "true" %}
-  @bentoml.api
-  async def sights(
-    self,
-    prompt: str = "Describe the content of the picture",
-    {%- if system_prompt is not none %}
-    system_prompt: typing.Optional[str]=SYSTEM_PROMPT,
-    {%- endif %}
-    image: typing.Optional["PIL.Image.Image"] = None,
-    max_tokens: typing_extensions.Annotated[int, annotated_types.Ge(128), annotated_types.Le(bento_args.bentovllm_max_tokens)] = bento_args.bentovllm_max_tokens
-  ) -> typing.AsyncGenerator[str, None]:
-    if image:
-      buffered = io.BytesIO()
-      image.save(buffered, format="PNG")
-      img_str = base64.b64encode(buffered.getvalue()).decode()
-      buffered.close()
-      image_url = f"data:image/png;base64,{img_str}"
-      content = [dict(type="image_url", image_url=dict(url=image_url)), dict(type="text", text=prompt)]
-    else:
-      content = [dict(type="text", text=prompt)]
-
-    {%- if system_prompt is not none %}
-    if system_prompt is None: system_prompt = SYSTEM_PROMPT
-    {%- endif %}
-    messages = [
-      {%- if system_prompt is not none %}
-      {"role": "system", "content": system_prompt},
-      {%- endif %}
-      {"role": "user", "content": content}
-    ]
-
-    try:
-      completion = await self.openai.chat.completions.create(model=bento_args.bentovllm_model_id, messages=messages, stream=True, max_tokens=max_tokens)
-      async for chunk in completion: yield chunk.choices[0].delta.content or ""
-    except Exception:
-      logger.error(traceback.format_exc())
-      yield "Internal error found. Check server logs for more information"
-      return
-  {%- endif %}
-
-  {%- if embeddings | lower == "true" %}
-  @bentoml.api
-  async def embedding(self, prompt: str = "Life is a meaning and a construct of self."):
-      try:
-          return await self.client.embeddings.create(input=[prompt], model=bento_args.bentovllm_model_id)
-      except Exception:
-          logger.error(traceback.format_exc())
-          return "Internal error found. Check server logs for more information"
-  {%- endif %}
->>>>>>> 42a38b6b
+  async def teardown_engine(self): await self.exit_stack.aclose()