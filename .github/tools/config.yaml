--- conflicted
+++ resolved
@@ -18,8 +18,6 @@
     max_model_len: 8192
     tensor_parallel_size: 8
     max_num_seqs: 1024
-  generate_config:
-    max_tokens: 4096
 "deepseek-r1-671b":
   reasoning: true
   use_mla: true
@@ -44,8 +42,6 @@
     enable_reasoning: true
     reasoning_parser: "deepseek_r1"
     max_num_seqs: 1024
-  generate_config:
-    max_tokens: 4096
 "deepseek-r1-distill-llama3.3-70b":
   reasoning: true
   metadata:
@@ -69,9 +65,7 @@
     reasoning_parser: "deepseek_r1"
     max_num_seqs: 1024
     enable_auto_tool_choice: true
-    tool_call_parser: "llama3_json"
-  generate_config:
-    max_tokens: 4096
+    tool_call_parser: "pythonic"
 "deepseek-r1-distill-qwen2.5-32b":
   reasoning: true
   metadata:
@@ -95,8 +89,6 @@
     max_num_seqs: 1024
     enable_auto_tool_choice: true
     tool_call_parser: "hermes"
-  generate_config:
-    max_tokens: 4096
 "deepseek-r1-distill-qwen2.5-7b-math":
   reasoning: true
   metadata:
@@ -119,8 +111,6 @@
     reasoning_parser: "deepseek_r1"
     enable_auto_tool_choice: true
     tool_call_parser: "hermes"
-  generate_config:
-    max_tokens: 4096
 "deepseek-r1-distill-llama3.1-8b-tool-calling":
   reasoning: true
   metadata:
@@ -143,8 +133,6 @@
     reasoning_parser: "deepseek_r1"
     enable_auto_tool_choice: true
     tool_call_parser: "llama3_json"
-  generate_config:
-    max_tokens: 2048
 "gemma3-4b-instruct":
   vision: true
   metadata:
@@ -163,8 +151,6 @@
   engine_config:
     model: google/gemma-3-4b-it
     max_model_len: 16384
-  generate_config:
-    max_tokens: 8192
 "gemma2-2b-instruct":
   metadata:
     description: Gemma 2 2B Instruct
@@ -185,8 +171,6 @@
     dtype: half
     enable_prefix_caching: false
     chat_template: "{% if messages[0]['role'] == 'system' %}\n    {% set loop_messages = messages[1:] %}\n    {% set system_message = messages[0]['content'].strip() + '\\n\\n' %}\n{% else %}\n    {% set loop_messages = messages %}\n    {% set system_message = '' %}\n{% endif %}\n\n{% for message in loop_messages %}\n    {% if (message['role'] == 'user') != (loop.index0 % 2 == 0) %}\n        {{ raise_exception('Conversation roles must alternate user/assistant/user/assistant/...') }}\n    {% endif %}\n\n    {% if loop.index0 == 0 %}\n        {% set content = system_message + message['content'] %}\n    {% else %}\n        {% set content = message['content'] %}\n    {% endif %}\n\n    {% if (message['role'] == 'assistant') %}\n        {% set role = 'model' %}\n    {% else %}\n        {% set role = message['role'] %}\n    {% endif %}\n\n    {{ '<start_of_turn>' + role + '\\n' + content.strip() + '<end_of_turn>\\n' }}\n\n    {% if loop.last and message['role'] == 'user' and add_generation_prompt %}\n        {{'<start_of_turn>model\\n'}}\n    {% endif %}\n{% endfor %}\n"
-  generate_config:
-    max_tokens: 1024
 "gemma2-27b-instruct":
   metadata:
     description: Gemma 2 27B Instruct
@@ -208,8 +192,6 @@
     enable_prefix_caching: false
     max_num_seqs: 1024
     chat_template: "{% if messages[0]['role'] == 'system' %}\n    {% set loop_messages = messages[1:] %}\n    {% set system_message = messages[0]['content'].strip() + '\\n\\n' %}\n{% else %}\n    {% set loop_messages = messages %}\n    {% set system_message = '' %}\n{% endif %}\n\n{% for message in loop_messages %}\n    {% if (message['role'] == 'user') != (loop.index0 % 2 == 0) %}\n        {{ raise_exception('Conversation roles must alternate user/assistant/user/assistant/...') }}\n    {% endif %}\n\n    {% if loop.index0 == 0 %}\n        {% set content = system_message + message['content'] %}\n    {% else %}\n        {% set content = message['content'] %}\n    {% endif %}\n\n    {% if (message['role'] == 'assistant') %}\n        {% set role = 'model' %}\n    {% else %}\n        {% set role = message['role'] %}\n    {% endif %}\n\n    {{ '<start_of_turn>' + role + '\\n' + content.strip() + '<end_of_turn>\\n' }}\n\n    {% if loop.last and message['role'] == 'user' and add_generation_prompt %}\n        {{'<start_of_turn>model\\n'}}\n    {% endif %}\n{% endfor %}\n"
-  generate_config:
-    max_tokens: 1024
 "jamba1.5-mini":
   metadata:
     description: Jamba 1.5 Mini
@@ -244,8 +226,6 @@
       - uv pip install --compile-bytecode ./causal_conv1d-1.5.0.post8+cu12torch2.5cxx11abiFALSE-cp311-cp311-linux_x86_64.whl
       - curl -L -o ./mamba_ssm-2.2.4+cu12torch2.5cxx11abiFALSE-cp311-cp311-linux_x86_64.whl https://github.com/state-spaces/mamba/releases/download/v2.2.4/mamba_ssm-2.2.4+cu12torch2.5cxx11abiFALSE-cp311-cp311-linux_x86_64.whl
       - uv pip install --compile-bytecode ./mamba_ssm-2.2.4+cu12torch2.5cxx11abiFALSE-cp311-cp311-linux_x86_64.whl
-  generate_config:
-    max_tokens: 4096
 "jamba1.5-large":
   metadata:
     description: Jamba 1.5 Large
@@ -281,8 +261,6 @@
       - uv pip install --compile-bytecode ./causal_conv1d-1.5.0.post8+cu12torch2.5cxx11abiFALSE-cp311-cp311-linux_x86_64.whl
       - curl -L -o ./mamba_ssm-2.2.4+cu12torch2.5cxx11abiFALSE-cp311-cp311-linux_x86_64.whl https://github.com/state-spaces/mamba/releases/download/v2.2.4/mamba_ssm-2.2.4+cu12torch2.5cxx11abiFALSE-cp311-cp311-linux_x86_64.whl
       - uv pip install --compile-bytecode ./mamba_ssm-2.2.4+cu12torch2.5cxx11abiFALSE-cp311-cp311-linux_x86_64.whl
-  generate_config:
-    max_tokens: 4096
 "llama3.1-8b-instruct":
   metadata:
     description: Llama 3.1 8B Instruct
@@ -302,8 +280,6 @@
     max_model_len: 4096
     enable_auto_tool_choice: true
     tool_call_parser: "llama3_json"
-  generate_config:
-    max_tokens: 2048
 "llama3.2-3b-instruct":
   metadata:
     description: Llama 3.1 3B Instruct
@@ -323,8 +299,6 @@
     max_model_len: 8192
     enable_auto_tool_choice: true
     tool_call_parser: "pythonic"
-  generate_config:
-    max_tokens: 4096
 "llama3.2-11b-vision-instruct":
   metadata:
     description: Llama 3.2 11B Vision Instruct
@@ -352,8 +326,6 @@
   build:
     exclude:
       - "original"
-  generate_config:
-    max_tokens: 8192
 "llama4-17b-maverick-instruct":
   vision: true
   c2a: true
@@ -373,13 +345,8 @@
       - name: VLLM_DISABLE_COMPILE_CACHE
         value: "1"
   engine_config:
-<<<<<<< HEAD
-    model: meta-llama/Llama-4-Maverick-17B-128E-Instruct
-    max_model_len: 16384
-=======
     model: meta-llama/Llama-4-Maverick-17B-128E-Instruct-FP8
     max_model_len: 430000
->>>>>>> 42a38b6b
     tensor_parallel_size: 8
     max_num_seqs: 64
     tool_call_parser: "pythonic"
@@ -388,8 +355,6 @@
     exclude:
       - "original"
       - "consolidated*"
-  generate_config:
-    max_tokens: 2048
 "llama4-17b-scout-instruct":
   vision: true
   c2a: true
@@ -410,24 +375,15 @@
         value: "1"
   engine_config:
     model: meta-llama/Llama-4-Scout-17B-16E-Instruct
-<<<<<<< HEAD
-    max_model_len: 4096
-    tensor_parallel_size: 2
-    override_generation_config:
-      attn_temperature_tuning: true
-=======
     max_model_len: 16384
     tensor_parallel_size: 4
     max_num_seqs: 64
     tool_call_parser: "pythonic"
     enable_auto_tool_choice: true
->>>>>>> 42a38b6b
   build:
     exclude:
       - "original"
       - "consolidated*"
-  generate_config:
-    max_tokens: 4096
 "llama3.3-70b-instruct":
   metadata:
     description: Llama 3.3 70B Instruct
@@ -453,8 +409,6 @@
     exclude:
       - "original"
       - "consolidated*"
-  generate_config:
-    max_tokens: 1024
 "pixtral-12b-2409":
   metadata:
     description: Pixtral 12B 2409
@@ -484,8 +438,6 @@
     enable_auto_tool_choice: true
   requirements:
     - mistral_common[opencv]
-  generate_config:
-    max_tokens: 4096
   build:
     exclude:
       - "model*"
@@ -515,8 +467,6 @@
   build:
     exclude:
       - "model*"
-  generate_config:
-    max_tokens: 2048
   requirements:
     - mistral_common[opencv]
 "mistral-small-3.1-24b-instruct-2503":
@@ -572,8 +522,6 @@
 
     You have the ability to read images, but you cannot generate images. You also cannot transcribe audio files or videos.
     You cannot read nor transcribe audio files or videos.
-  generate_config:
-    max_tokens: 4096
   requirements:
     - mistral_common[opencv]
 "mistral-small-24b-instruct-2501":
@@ -603,8 +551,6 @@
   build:
     exclude:
       - "model*"
-  generate_config:
-    max_tokens: 2048
   requirements:
     - mistral_common[opencv]
 "phi4-14b":
@@ -622,10 +568,7 @@
   engine_config:
     model: microsoft/phi-4
     max_model_len: 8192
-    max_num_seqs: 1024
     chat_template: "{% if messages[0]['role'] == 'system' %}\n    {% set offset = 1 %}\n{% else %}\n    {% set offset = 0 %}\n{% endif %}\n\n{% for message in messages %}\n    {% if (message['role'] == 'user') != (loop.index0 % 2 == offset) %}\n        {{ raise_exception('Conversation roles must alternate user/assistant/user/assistant/...') }}\n    {% endif %}\n\n    {{ '<|' + message['role'] + '|>\\n' + message['content'].strip() + '<|end|>' + '\\n' }}\n\n    {% if loop.last and message['role'] == 'user' and add_generation_prompt %}\n        {{ '<|assistant|>\\n' }}\n    {% endif %}\n{% endfor %}\n"
-  generate_config:
-    max_tokens: 4096
 "qwen2.5-7b-instruct":
   metadata:
     description: Qwen 2.5 7B Instruct
@@ -641,10 +584,9 @@
   engine_config:
     model: Qwen/Qwen2.5-7B-Instruct
     max_model_len: 2048
-    enable_auto_tool_choice: true
-    tool_call_parser: "llama3_json"
-  generate_config:
-    max_tokens: 1024
+    max_num_seqs: 256
+    enable_auto_tool_choice: true
+    tool_call_parser: "hermes"
 "qwen2.5-72b-instruct":
   metadata:
     description: Qwen 2.5 72B Instruct
@@ -663,9 +605,7 @@
     tensor_parallel_size: 2
     max_num_seqs: 1024
     enable_auto_tool_choice: true
-    tool_call_parser: "llama3_json"
-  generate_config:
-    max_tokens: 1024
+    tool_call_parser: "hermes"
 "qwq-32b":
   reasoning: true
   metadata:
@@ -691,6 +631,4 @@
     reasoning_parser: "deepseek_r1"
     max_num_seqs: 1024
     enable_auto_tool_choice: true
-    tool_call_parser: "llama3_json"
-  generate_config:
-    max_tokens: 2048+    tool_call_parser: "hermes"