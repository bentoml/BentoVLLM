--- conflicted
+++ resolved
@@ -5,6 +5,7 @@
 
 logger = logging.getLogger(__name__)
 
+MAX_TOKENS = 2048
 ENGINE_CONFIG = {
     'model': 'mistralai/Mistral-Small-24B-Instruct-2501',
     'tokenizer_mode': 'mistral',
@@ -13,7 +14,6 @@
     'max_model_len': 4096,
     'enable_prefix_caching': True,
 }
-MAX_TOKENS = 2048
 
 openai_api_app = fastapi.FastAPI()
 
@@ -55,13 +55,6 @@
         args.served_model_name = [self.model_id]
         args.request_logger = None
         args.disable_log_stats = True
-<<<<<<< HEAD
-        args.ignore_patterns = ['model*', '*.pth', '*.pt', 'original/**/*']
-        args.use_tqdm_on_load = False
-        for key, value in ENGINE_CONFIG.items():
-            setattr(args, key, value)
-=======
->>>>>>> 2995c258
 
         router = fastapi.APIRouter(lifespan=vllm_api_server.lifespan)
         OPENAI_ENDPOINTS = [
