from __future__ import annotations

import {%- if vision | lower == "true" %} base64, io,{%- endif %} logging, os{%- if vision | lower == "true" or reasoning | lower == "true" %}, traceback{%- endif %}, typing{%- if reasoning | lower != "true" %}, uuid{%- endif %}
import bentoml, fastapi{%- if vision | lower == "true" %}, PIL.Image{%-endif %}, typing_extensions, annotated_types

logger = logging.getLogger(__name__)

ENGINE_CONFIG={{engine_config}}
MAX_TOKENS={{generate_config['max_tokens']|default(engine_config['max_model_len'])}}
{%- if system_prompt is not none %}
SYSTEM_PROMPT="""{{system_prompt -}}"""
{%- endif %}
{%- set reqs = requirements|default([]) %}
{%- set ignore_patterns = exclude | map('tojson') | join(", ")%}

openai_api_app = fastapi.FastAPI()

@bentoml.asgi_app(openai_api_app, path='/v1')
@bentoml.service(
  {%- for key, value in service_config.items() -%}
  {%- if key == "name" -%}
  {{key}}="{{value}}",
  {%- elif key == "envs" and (value|length > 0) %}
  {{key}}=[
    {%- for value in service_config["envs"] %}
      {{value}},
    {%- endfor %}
    {"name": "VLLM_LOGGING_CONFIG_PATH", "value": os.path.join(os.path.dirname(__file__), "logging-config.json")},
  ],
  {%- else -%}
  {{key}}={{value}},
  {%- endif -%}
  {%- endfor %}
  labels={{labels}},
  image = bentoml.images.PythonImage(python_version='3.11', lock_python_packages=False)
        {%- if build['system_packages'] is defined %}
        {%- for item in build['system_packages'] -%}
        .system_packages("{{item}}")
        {%- endfor %}
        {%- endif %}
        {%- if build['pre'] is defined %}
        {%- for item in build['pre'] -%}
        .run("{{item}}")
        {%- endfor %}
        {%- endif %}
        .requirements_file('requirements.txt')
        {%- if build['post'] | length > 0 %}
        {%- for item in build['post'] -%}
        .run("{{item}}")
        {%- endfor %}
        {%- endif %}
)
class VLLM:
  model_id = ENGINE_CONFIG["model"]
  model = bentoml.models.HuggingFaceModel(model_id, exclude=[{{ignore_patterns}}])

  {% if (reasoning | lower == "true") or (vision | lower == "true") or (embeddings | lower == "true") %}
  def __init__(self):
    from openai import AsyncOpenAI
    self.openai = AsyncOpenAI(base_url="http://127.0.0.1:3000/v1", api_key="dummy")
  {%- endif %}

  @bentoml.on_startup
  async def init_engine(self) -> None:
    import vllm.entrypoints.openai.api_server as vllm_api_server

    from vllm.utils import FlexibleArgumentParser
    from vllm.entrypoints.openai.cli_args import make_arg_parser

    args = make_arg_parser(FlexibleArgumentParser()).parse_args([])
    for key, value in ENGINE_CONFIG.items(): setattr(args, key, value)
    args.model = self.model
    args.disable_log_requests = True
    args.max_log_len = 1000
    args.served_model_name = [self.model_id]
    args.request_logger = None
    args.disable_log_stats = True
<<<<<<< HEAD
    args.ignore_patterns = [{{ignore_patterns}}]
    args.use_tqdm_on_load = False
    for key, value in ENGINE_CONFIG.items(): setattr(args, key, value)
=======
>>>>>>> 2995c258

    router = fastapi.APIRouter(lifespan=vllm_api_server.lifespan)
    OPENAI_ENDPOINTS = [
      ["/chat/completions", vllm_api_server.create_chat_completion, ["POST"]],
      {%- if embeddings | lower == "true" %}
      ["/embeddings", vllm_api_server.create_embedding, ["POST"]],
      {%- endif %}
      ["/models", vllm_api_server.show_available_models, ["GET"]],
    ]

    for route, endpoint, methods in OPENAI_ENDPOINTS: router.add_api_route(path=route, endpoint=endpoint, methods=methods, include_in_schema=True)
    openai_api_app.include_router(router)

    self.engine_context = vllm_api_server.build_async_engine_client(args)
    self.engine = await self.engine_context.__aenter__()
    self.model_config = await self.engine.get_model_config()
    self.tokenizer = await self.engine.get_tokenizer()
    {%- if server_config | length > 0 %}
    {% for key, value in server_config.items() -%}
    {%- if key == "chat_template" %}
    args.{{key}} = """{{value}}"""
    {% elif value is string -%}
    args.{{key}} = "{{value}}"
    {% else -%}
    args.{{key}} = {{value}}
    {% endif -%}
    {%- endfor %}
    {%- endif %}
    await vllm_api_server.init_app_state(self.engine, self.model_config, openai_api_app.state, args)

  @bentoml.on_shutdown
  async def teardown_engine(self): await self.engine_context.__aexit__(GeneratorExit, None, None)

  @bentoml.api
  async def generate(
    self,
    prompt: str = "Who are you? Please respond in pirate speak!",
    {%- if system_prompt is not none %}
    system_prompt: typing.Optional[str]=SYSTEM_PROMPT,
    {%- endif %}
    max_tokens: typing_extensions.Annotated[int, annotated_types.Ge(128), annotated_types.Le(MAX_TOKENS)] = MAX_TOKENS
  ) -> typing.AsyncGenerator[str, None]:
    {%- if reasoning | lower != "true" %}
    from vllm import SamplingParams, TokensPrompt
    {%- if server_config['tool_call_parser'] == "mistral" %}
    from vllm.entrypoints.chat_utils import apply_mistral_chat_template
    {%- else %}
    from vllm.entrypoints.chat_utils import parse_chat_messages, apply_hf_chat_template
    {%- endif %}
    {%- endif %}

    {%- if system_prompt is not none %}
    if system_prompt is None: system_prompt = SYSTEM_PROMPT
    {%- endif %}

    messages = [
      {%- if system_prompt is not none %}
      {"role": "system", "content": system_prompt},
      {%- endif %}
      {"role": "user", "content": [{"type": "text", "text": prompt}]}
    ]

    {%- if reasoning | lower == "true" %}
    try:
      completion = await self.openai.chat.completions.create(model=self.model_id, messages=messages, stream=True, max_tokens=max_tokens)
      async for chunk in completion: yield chunk.choices[0].delta.content or ""
    except Exception:
      logger.error(traceback.format_exc())
      yield "Internal error found. Check server logs for more information"
      return
    {%- else %}

    params = SamplingParams(max_tokens=max_tokens)

    {%- if server_config['tool_call_parser'] == "mistral" %}
    prompt = TokensPrompt(prompt_token_ids=apply_mistral_chat_template(self.tokenizer, messages=messages))
    {%- else %}
    conversation, _ = parse_chat_messages(messages, self.model_config, self.tokenizer, content_format="string")
    prompt = TokensPrompt(prompt_token_ids=apply_hf_chat_template(self.tokenizer, conversation=conversation, add_generation_prompt=True, continue_final_message=False, chat_template=None, tokenize=True))
    {%- endif %}

    stream = self.engine.generate(request_id=uuid.uuid4().hex, prompt=prompt, sampling_params=params)

    cursor = 0
    async for request_output in stream:
      text = request_output.outputs[0].text
      yield text[cursor:]
      cursor = len(text)
    {%- endif %}

  {%- if vision | lower == "true" %}
  @bentoml.api
  async def sights(
    self,
    prompt: str = "Describe the content of the picture",
    {%- if system_prompt is not none %}
    system_prompt: typing.Optional[str]=SYSTEM_PROMPT,
    {%- endif %}
    image: typing.Optional["PIL.Image.Image"] = None,
    max_tokens: typing_extensions.Annotated[int, annotated_types.Ge(128), annotated_types.Le(MAX_TOKENS)] = MAX_TOKENS
  ) -> typing.AsyncGenerator[str, None]:
    if image:
      buffered = io.BytesIO()
      image.save(buffered, format="PNG")
      img_str = base64.b64encode(buffered.getvalue()).decode()
      buffered.close()
      image_url = f"data:image/png;base64,{img_str}"
      content = [dict(type="image_url", image_url=dict(url=image_url)), dict(type="text", text=prompt)]
    else:
      content = [dict(type="text", text=prompt)]

    {%- if system_prompt is not none %}
    if system_prompt is None: system_prompt = SYSTEM_PROMPT
    {%- endif %}
    messages = [
      {%- if system_prompt is not none %}
      {"role": "system", "content": system_prompt},
      {%- endif %}
      {"role": "user", "content": content}
    ]

    try:
      completion = await self.openai.chat.completions.create(model=self.model_id, messages=messages, stream=True, max_tokens=max_tokens)
      async for chunk in completion: yield chunk.choices[0].delta.content or ""
    except Exception:
      logger.error(traceback.format_exc())
      yield "Internal error found. Check server logs for more information"
      return
  {%- endif %}

  {%- if embeddings | lower == "true" %}
  @bentoml.api
  async def embedding(self, prompt: str = "Life is a meaning and a construct of self."):
      try:
          return await self.client.embeddings.create(input=[prompt], model=self.model_id)
      except Exception:
          logger.error(traceback.format_exc())
          return "Internal error found. Check server logs for more information"
  {%- endif %}<|MERGE_RESOLUTION|>--- conflicted
+++ resolved
@@ -5,8 +5,8 @@
 
 logger = logging.getLogger(__name__)
 
+MAX_TOKENS={{generate_config['max_tokens']|default(engine_config['max_model_len'])}}
 ENGINE_CONFIG={{engine_config}}
-MAX_TOKENS={{generate_config['max_tokens']|default(engine_config['max_model_len'])}}
 {%- if system_prompt is not none %}
 SYSTEM_PROMPT="""{{system_prompt -}}"""
 {%- endif %}
@@ -75,12 +75,6 @@
     args.served_model_name = [self.model_id]
     args.request_logger = None
     args.disable_log_stats = True
-<<<<<<< HEAD
-    args.ignore_patterns = [{{ignore_patterns}}]
-    args.use_tqdm_on_load = False
-    for key, value in ENGINE_CONFIG.items(): setattr(args, key, value)
-=======
->>>>>>> 2995c258
 
     router = fastapi.APIRouter(lifespan=vllm_api_server.lifespan)
     OPENAI_ENDPOINTS = [
