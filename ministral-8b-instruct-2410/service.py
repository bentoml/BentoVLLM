--- conflicted
+++ resolved
@@ -1,19 +1,14 @@
 from __future__ import annotations
 
-<<<<<<< HEAD
 import logging, os, contextlib, typing
-import bentoml, fastapi
-=======
-import logging, contextlib, typing, uuid
-import bentoml, pydantic, fastapi, typing_extensions, annotated_types
->>>>>>> 42a38b6b
+import bentoml, fastapi, pydantic
 
 logger = logging.getLogger(__name__)
 
 
 class BentoArgs(pydantic.BaseModel):
     bentovllm_model_id: str = 'mistralai/Ministral-8B-Instruct-2410'
-    bentovllm_max_tokens: int = 2048
+    bentovllm_max_tokens: int = 4096
 
     disable_log_requests: bool = True
     max_log_len: int = 1000
@@ -89,32 +84,4 @@
 
     @bentoml.on_shutdown
     async def teardown_engine(self):
-<<<<<<< HEAD
-        await self.exit_stack.aclose()
-=======
-        await self.exit_stack.aclose()
-
-    @bentoml.api
-    async def generate(
-        self,
-        prompt: str = 'Who are you? Please respond in pirate speak!',
-        max_tokens: typing_extensions.Annotated[
-            int, annotated_types.Ge(128), annotated_types.Le(bento_args.bentovllm_max_tokens)
-        ] = bento_args.bentovllm_max_tokens,
-    ) -> typing.AsyncGenerator[str, None]:
-        from vllm import SamplingParams, TokensPrompt
-        from vllm.entrypoints.chat_utils import apply_mistral_chat_template
-
-        messages = [{'role': 'user', 'content': [{'type': 'text', 'text': prompt}]}]
-
-        params = SamplingParams(max_tokens=max_tokens)
-        prompt = TokensPrompt(prompt_token_ids=apply_mistral_chat_template(self.tokenizer, messages=messages))
-
-        stream = self.engine.generate(request_id=uuid.uuid4().hex, prompt=prompt, sampling_params=params)
-
-        cursor = 0
-        async for request_output in stream:
-            text = request_output.outputs[0].text
-            yield text[cursor:]
-            cursor = len(text)
->>>>>>> 42a38b6b
+        await self.exit_stack.aclose()