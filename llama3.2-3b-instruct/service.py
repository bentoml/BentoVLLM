--- conflicted
+++ resolved
@@ -49,13 +49,8 @@
         args.served_model_name = [self.model_id]
         args.request_logger = None
         args.disable_log_stats = True
-<<<<<<< HEAD
         args.ignore_patterns = ['*.pth', '*.pt', 'original/**/*']
         args.use_tqdm_on_load = False
-        for key, value in ENGINE_CONFIG.items():
-            setattr(args, key, value)
-=======
->>>>>>> 10d3d4e4
 
         router = fastapi.APIRouter(lifespan=vllm_api_server.lifespan)
         OPENAI_ENDPOINTS = [
